# Changelog

These are all the changes in Lektor since the first public release.

## 3.3.2 (unreleased)

### Bugs

#### Admin UI

- Changed the structure of the URLs used by the GUI single-page app ([#976][]).
  This fixes problems with the "edit" pencil when using alternatives ([#975][]),
  and issues when page ids include colons ([#610][]).

[#610]: https://github.com/lektor/lektor/issues/610
[#975]: https://github.com/lektor/lektor/issues/975
[#976]: https://github.com/lektor/lektor/pull/976

## 3.3.1 (2022-01-09)

### Bugs Fixed

- Fixed an import cycle which caused in `ImportError` if
  `lektor.types` was imported before `lektor.environemnt`. [#974][]

<<<<<<< HEAD
#### Admin API

- Fix a bug in `make_editor_session` which was incorrectly causing
  `EditorSession.exists` to be set to `True` in the case that the
  neither data for the specified alt nor the fallback data exist. [#964]

#### CI Tests
=======
#### Deprecations

- Disuse deprecated `Thread.setDaemon()`. [#979][]

#### Admin UI

- Fix spastic scroll behavior when editing flow elements. [#640][]
- Fix admin GUI when page contains an unknown flowblock type. [#968][]
- Fix admin GUI layout on mobile devices. [#981][]

#### Tests
>>>>>>> 6469b94a

- Increased timeout in `test_watcher.IterateInThread` to prevent
  random spurious failures during CI testing.
- Fix `tests/test_prev_next_sibling.py` so as to allow running
  multiple test runs in parallel.
- Use per-testenv coverage files to prevent contention when running `tox --parallel`.
- Mark tests that require a working internet connections with pytest mark `requiresinternet`. [#983][]

### Refactors

#### Admin UI

- Finish rewriting React class-based components to function-based components. [#977][]
- Finish adding types for all API endpoints. [#980][]
- Remove disused event-source polyfill.

<<<<<<< HEAD
[#964]: https://github.com/lektor/lektor/pull/964
=======
[#640]: https://github.com/lektor/lektor/issues/640
[#968]: https://github.com/lektor/lektor/issues/968
>>>>>>> 6469b94a
[#974]: https://github.com/lektor/lektor/pull/974
[#977]: https://github.com/lektor/lektor/pull/977
[#979]: https://github.com/lektor/lektor/pull/979
[#980]: https://github.com/lektor/lektor/pull/980
[#981]: https://github.com/lektor/lektor/pull/981
[#983]: https://github.com/lektor/lektor/pull/983

## 3.3.0 (2021-12-14)

This release drops support for versions of Python before 3.6.
In particular, Python 2.7 is no longer supported.

Quite a few bugs have been fixed since the previous release.

The Admin UI has seen a major refactor and various performance optimisations.
It has been rewritten in Typescript, and updated to use v5 of the Bootstrap CSS framework.

### Bugs Fixed

#### Database

- Fix queries with offset but without a limit. [#827][]
- Fix the handling of deferred (descriptor-type) model fields when used in `slug_format`
  and when used as a sort key. [#789][]
- Refrain from issuing warning about future change in implicit image
  upscaling behavior in cases that do not involve upscaling. [#885][]
- Fix bug with translation fallback of record label. [#897][]

#### Data Modelling

- Fixed pagination issue which caused child-less paginated pages to
  not be built. [#952][]

#### Publisher

- Allow rsync deployment to a local path. [#830][]
- Clean up subprocess handling in `lektor.publisher`. This fixes
  "ResourceWarning: unclosed file" warnings which were being emitted
  when using the rsync publisher, as well as possible other
  buglets. [#896][]

#### Command Line

- Fix circular imports in `lektor.cli` to allow its use as an executable module (`python -m lektor.cli`).
  [#682][], [#856][]
- Fall back to `watchdog` `PollingObserver` if default `Observer` type fails to start.
  This fixes "OSError: inotify watch limit reached" and perhaps other similar failures.
  [#861][], [#886][]

#### Plugins

- Fix the `Plugin.emit` method so that it works. [#859][]
- Reword the (previously incomprehensible) exception message emitted
  when attempting to load a plugin from an improperly named
  distribution. [#875][], [#879][]

#### Build System

- Fix bug in `lektor.sourcesearch.find_files` which was causing intermittent exceptions.
  [#895][], [#897][]

#### Miscellaneous

- Fix reference cycle in `Environment`. [#882][]
- Fix "unclosed file" `ResourceWarning`s. [#898][]

#### Admin UI

- Fix the checkboxes widget. They were broken so as to be uncheckable. [#812][], [#817][]
- Fix page data being incorrectly marked as _changed_ when flow block is expanded/collapsed in the edit UI. [#828][], [#842][]
- Fix encoding of URLs when opening the admin UI from the pencil button. [#815][], [#837][]
- Rename a CSS class in the admin UI to prevent breakage by ad blockers.
  The class `add-block` was being blocked by the _EasyList FR_ ad blocker. [#785][], [#841][]
- Relax URL checking to allow all valid URLs in URL fields. [#793][], [#840][], [#864][]
- Preview iframe was not always updating when it should. [#844][], [#846][]
- Make the "Save" button always visible (without need to scroll on long pages). [#43][], [#870][]
- Disable the "Save" button unless there are changes. [#872][]
- Add "&lt;ctl&gt;-e" hotkey shortcut to edit page. [#876][]
- Update UI to Bootstrap v4. (This fixes a layout issue with the date picker.) [#648][], [#884][]
- Fix edit page failure for select and checkbox widgets with no choices. [#890][], [#900][]
- Update UI to Bootstrap v5. [#917][], [#926][]
- Add missing translation strings, show error dialogs on top of other dialogs [#934][].

### Internal changes

#### Python code

- Drop python 2 compatibility. [#822][], [#850][], [#871][], [#920][], [#922][]
- Drop python 3.5 compatibility. [#878][], [#880][]
- Support python 3.10. [#938][]
- Switch to [PEP-518][]-compatible (pyproject.toml) build process. [#933][], [#942][]
- Code beautification/reformatting. We now use [black][], [reorder-python-imports][], [flake8][], _and_ [pylint][].
  [#823][], [#916][], [#925][], [#936][]
- Refactor rsync publisher tests. [#836][]
- Restructure code to prevent circular imports. [#856][], [#871][], [#873][]
- Minor docstring fixes. [#874][]
- Enabled pylint's no-self-use policy. [#887][]

#### JS code

- We now require node >= 14. [#940][]
- Update NPM/JS dependencies. Update to webpack v5. [#816][],
  [#834][], [#848][], [#852][], [#860][], [#905][], [#917][],
  [#926][], [#945][], [#957][]
- Use [prettier][] and [eslint][] for JS (and YAML) beautification and style enforcement. [#825][], [#936][]
- Disuse unmaintained `jsdomify` to prevent hanging tests. [#839][]
- Disuse jQuery. [#851][]
- Convert JS code to Typescript. Various other refactoring and cleanups. [#857][], [#869][], [#872][]
- Refactor code to handle hotkeys. [#876][]

### Dependencies

- Relax `werkzeug<1` to `werkzeug<3`. [#829][], [#833][], [#911][], [#923][]
- Drop support for Python 2. [#818][], [#819][]
- We now require `Jinja2>=3.0`. [#921][]

### Testing/CI

- Use `tox` for local testing. [#824][]
- Pin version of `pylint` used for tests. [#891][]
- Complete rewrite of the tests for `lektor.pluginsystem` to increase coverage and reduce running time.
  [#881][].
- Test under Python 3.9. [#845][]
- Test under Node v14 and v16. [#852][], [#927][]
- Do not run `brew update` in MacOS CI workflow. [#853][]
- CI workflow simplification. [#927][]

[black]: https://black.readthedocs.io/en/stable/
[pylint]: https://pylint.org/
[reorder-python-imports]: https://github.com/asottile/reorder_python_imports
[flake8]: https://flake8.pycqa.org/en/latest/
[prettier]: https://prettier.io/
[eslint]: https://eslint.org/
[pep-518]: https://www.python.org/dev/peps/pep-0518/
[#43]: https://github.com/lektor/lektor/issues/43
[#648]: https://github.com/lektor/lektor/issues/648
[#682]: https://github.com/lektor/lektor/issues/682
[#785]: https://github.com/lektor/lektor/issues/785
[#789]: https://github.com/lektor/lektor/pull/789
[#793]: https://github.com/lektor/lektor/issues/793
[#812]: https://github.com/lektor/lektor/issues/812
[#815]: https://github.com/lektor/lektor/issues/815
[#816]: https://github.com/lektor/lektor/pull/816
[#817]: https://github.com/lektor/lektor/pull/817
[#818]: https://github.com/lektor/lektor/issues/818
[#819]: https://github.com/lektor/lektor/pull/819
[#822]: https://github.com/lektor/lektor/pull/822
[#823]: https://github.com/lektor/lektor/pull/823
[#824]: https://github.com/lektor/lektor/pull/824
[#825]: https://github.com/lektor/lektor/pull/825
[#827]: https://github.com/lektor/lektor/pull/827
[#828]: https://github.com/lektor/lektor/issues/828
[#829]: https://github.com/lektor/lektor/issues/829
[#830]: https://github.com/lektor/lektor/pull/830
[#833]: https://github.com/lektor/lektor/pull/833
[#834]: https://github.com/lektor/lektor/pull/834
[#836]: https://github.com/lektor/lektor/pull/836
[#837]: https://github.com/lektor/lektor/pull/837
[#839]: https://github.com/lektor/lektor/pull/839
[#840]: https://github.com/lektor/lektor/pull/840
[#841]: https://github.com/lektor/lektor/pull/841
[#842]: https://github.com/lektor/lektor/pull/842
[#844]: https://github.com/lektor/lektor/issues/844
[#845]: https://github.com/lektor/lektor/pull/845
[#846]: https://github.com/lektor/lektor/pull/846
[#848]: https://github.com/lektor/lektor/pull/848
[#850]: https://github.com/lektor/lektor/pull/850
[#851]: https://github.com/lektor/lektor/pull/851
[#852]: https://github.com/lektor/lektor/pull/852
[#853]: https://github.com/lektor/lektor/pull/853
[#856]: https://github.com/lektor/lektor/pull/856
[#857]: https://github.com/lektor/lektor/pull/857
[#859]: https://github.com/lektor/lektor/pull/859
[#860]: https://github.com/lektor/lektor/pull/860
[#861]: https://github.com/lektor/lektor/issues/861
[#864]: https://github.com/lektor/lektor/pull/864
[#869]: https://github.com/lektor/lektor/pull/869
[#870]: https://github.com/lektor/lektor/pull/870
[#871]: https://github.com/lektor/lektor/pull/871
[#872]: https://github.com/lektor/lektor/pull/872
[#873]: https://github.com/lektor/lektor/pull/873
[#874]: https://github.com/lektor/lektor/pull/874
[#875]: https://github.com/lektor/lektor/pull/875
[#876]: https://github.com/lektor/lektor/pull/876
[#878]: https://github.com/lektor/lektor/issues/878
[#879]: https://github.com/lektor/lektor/pull/879
[#880]: https://github.com/lektor/lektor/pull/880
[#881]: https://github.com/lektor/lektor/pull/881
[#882]: https://github.com/lektor/lektor/pull/882
[#884]: https://github.com/lektor/lektor/pull/884
[#885]: https://github.com/lektor/lektor/pull/885
[#886]: https://github.com/lektor/lektor/pull/886
[#887]: https://github.com/lektor/lektor/pull/887
[#890]: https://github.com/lektor/lektor/issues/890
[#891]: https://github.com/lektor/lektor/pull/891
[#895]: https://github.com/lektor/lektor/issues/895
[#896]: https://github.com/lektor/lektor/pull/896
[#897]: https://github.com/lektor/lektor/pull/897
[#898]: https://github.com/lektor/lektor/pull/898
[#900]: https://github.com/lektor/lektor/pull/900
[#905]: https://github.com/lektor/lektor/pull/905
[#911]: https://github.com/lektor/lektor/pull/911
[#916]: https://github.com/lektor/lektor/pull/916
[#917]: https://github.com/lektor/lektor/pull/917
[#920]: https://github.com/lektor/lektor/pull/920
[#921]: https://github.com/lektor/lektor/pull/921
[#922]: https://github.com/lektor/lektor/pull/922
[#923]: https://github.com/lektor/lektor/pull/923
[#925]: https://github.com/lektor/lektor/pull/925
[#926]: https://github.com/lektor/lektor/pull/926
[#927]: https://github.com/lektor/lektor/pull/927
[#933]: https://github.com/lektor/lektor/pull/933
[#934]: https://github.com/lektor/lektor/pull/934
[#936]: https://github.com/lektor/lektor/pull/936
[#938]: https://github.com/lektor/lektor/pull/938
[#940]: https://github.com/lektor/lektor/pull/940
[#942]: https://github.com/lektor/lektor/pull/942
[#945]: https://github.com/lektor/lektor/pull/945
[#952]: https://github.com/lektor/lektor/pull/952
[#957]: https://github.com/lektor/lektor/pull/957

## 3.2.3 (2021-12-11)

### Compatibility

- Restore python 2.7 compatibility. It was broken in leketor 3.2.2. [#951][]
- Pin inifile>=0.4.1 to support python 3.10 [#943][], [#953][]

[#943]: https://github.com/lektor/lektor/issues/943
[#951]: https://github.com/lektor/lektor/pull/951
[#953]: https://github.com/lektor/lektor/pull/953

## 3.2.2 (2021-09-18)

### Packaging

- Fixes a problem with the uploaded wheel in 3.2.1.

### Compatibility

- Fixes to support werkzeug 2.x. [#911][]

## 3.2.1 (2021-09-18)

### Compatibility

- Pin `pytest-click<1` for python 2.7. [#924][]
- Fixes to support werkzeug 1.x. [#833][]

### Bugs

- Allow rsync deployment to a local path. [#830][], [#836][]
- Fix queries with offset but without a limit. [#827][]

### Admin UI

- Fix select and checkboxes widgets when choices is empty. [#900][]
- Update npm packages. [#848][], [#834][], [#816][]
- Fix updating of the preview iframe. [#846][]
- Allow `ftps:` and `mailto:` URLs in url fields. [#840][]
- Fix the toggling of flow widgets in the admin UI to not mark the content as changed. [#842][]
- Rename CSS class to prevent conflict with EasyList FR adblock list. [#841][]
- Fix the handling of the URLs when opening the admin UI from the pencil button. [#837][]
- Fix the checkboxes widget in the admin UI. [#817][]

### Testing / CI

- Test under python 3.9. [#845][]
- Various CI test fixes. [#932][], [#839][], [#832][], [#826][]
- Added a `tox.ini`. [#824][]

Code Reformatting

- Blackify, reorder-python-imports, flake8. [#823][]
- Reformatted js code with prettier. [#825][]
- Update pylint config. [#822][]

[#826]: https://github.com/lektor/lektor/pull/826
[#832]: https://github.com/lektor/lektor/pull/832
[#924]: https://github.com/lektor/lektor/pull/924
[#932]: https://github.com/lektor/lektor/pull/932

## 3.2.0

Release date 20th of August, 2020

- Fix off-by-one error in pagination's iter_pages in the interpretation of the right_current argument, and adding an appropriate trailing `None` for some uses.
- Add support for setting an output_path in the project file.
- Replaced the slugify backend to handle unicode more effectively. This may break some slugs built from unicode.
- Several modernization and performance improvements to the admin UI
- Improved speed of source info updates.
- Set colorspace to sRGB for thumbnails.
- Now stripping profiles and comments from thumbnails.
- Added support for deleting and excluding files for the rsync deployment publisher.
- Improved speed of flow rendering in the admin UI.
- Bugfix to correctly calculate relative urls from slugs that contain dots.
- Bugfix to allow negative integers in integer fields in the admin UI.
- Improved image-heavy build speeds by reducing the amount of data extracted from EXIFs.
- Added the ability to collapse flow elements in the admin UI.
- Now `extra_flags` is passed to all plugin events.
- Extra flags can now be passed to the `clean` and `dev shell` CLI commands.
- Bugfix where `lektor plugins reinstall` triggered `on_setup_env` instead of just reinstalling plugins.
- Added the ability to generate video thumbnails with ffmpeg.
- Added `mode` and `upscale` thumbnail arguments, changing the preferred method to crop to using `mode`. `mode` can be `crop`, `fit`, or `stretch`. `upscale=False` can now prevent upscaling.
- Added a new CLI command `lektor dev new-theme`.
- Made admin use full UTF-8 version of RobotoSlab. Fixes missing glyphs for some languages
- Bumped minimum Jinja2 version to 2.11
- Bumped filetype dependency to 1.0.7 because of API changes
- Relative urls are now as short as possible.
- Changed default slug creation to use slugify. This should mean greater language support, but this may produce slightly different results than before for some users
- Automatically include setup.cfg configured for universal wheels when creating plugins

## 3.1.3

Release date 26th of January, 2019

- Release with universal build.

## 3.1.2

Release date 7th of September 2018

- Fix pagination and virtual pathing for alts
- Fixing deply from local server in Python 3
- Now passing server_info to publisher from local server, providing better
  support for plugin provided publishers.
- Added a more full-featured example project.
- Adding Jinja2 `do` extension.
- Better new-plugin command.
- More tests.
- Added the ability to sort child pages in admin according to models.
- Better image handling and info detection for JPGs and SVGs
- Lektor can now be ran with `python -m lektor`
- New plugins now come with a more full featured setup.py

## 3.1.1

Release date 18th of April 2018

- Better Image dimension detection.
- Fix backwards compatibility with thumbnail generation.
- Adding safety check when runnning new build in non-empty dir since that could delete data.
- Adding command aliases.

## 3.1.0

Release date 29th of January 2018.

- Adding ability to use Lektor Themes.
- Adding Markdown event hook between instantiating the Renderer and creating the Markdown Processor
- Improving tests for GitHub deployment.
- Added the ability to use IPython in the lektor dev shell if it's available.
- Added ability to publish from different filesystems.
- Adding new option to turn disable editing fields on alternatives.
- Added automated testing for Windows.
- Expanded automated testing environments to Python 2.7, 3.5, 3.6, & Node 6, 7, 8.
- Windows bugfixes.
- Improved exif image data.
- Improved date handling in admin.
- Make GitHub Pages branch detection case insensitive.
- Set sqlite isolation to autocommit.
- Fixed errors in the example project.
- Enabling pylint and standard.js.
- Improved image rotation.
- Now measuring tests and pull requests with code coverage.
- Thumbnails can now have a defined quality.
- Moved Windows cache to local appdata.
- README tweaks.
- Beter translations.
- Better file tracking in watcher.
- Upgraded many node dependencies.
- Upgraded from ES5 to ES6.
- Added mp4 attachment type.
- Bugfixes for Python 3.

## 3.0.1

Released on 13th of June 2017.

- Bugfixes and improved Python 2 / 3 compatibility

## 3.0

Released on 15th of July 2016.

- Switch to newer mistune (markdown parser).
- Rename `--build-flags` to `--extra-flags`, allow the deploy command to also
  accept extra flags.

## 2.4

Released on 7th of July 2016.

- Resolved an issue with unicode errors being caused by the
  quickstart.

## 2.3

Released on 31st of May 2016

- Fixed an issue with `get_alts` not being available in the
  template environment.

## 2.2

Released on 12th of April 2016

- Corrected an issue where certain translations would not make the
  admin panel load.

## 2.1

Released on 12th of April 2016

- Fixed a code signing issue on OS X 10.10.3 and lower.

## 2.0

Released on 11th of April 2016

- Added `_discoverable` system field which controls if a page should show
  up in `children`. The default is that a page is discoverable. Setting it
  to `False` means in practical terms that someone needs to know the URL as
  all collection operations will not return it.
- Added `for_page` function to pagination that returns the pagiantion for a
  specific page.
- Make pagination next_page and prev_page be None on the edges.
- Allow plugins to provide publishers.
- Added `|markdown` filter.
- Added French translations.
- Unicode filenames as final build artifacts are now explicitly disallowed.
- Serve up a 404.html as an error page in the dev server.
- Improvements to the path normalization and alt handling. This should support
  URL generation in more complex cases between alts now.
- Show a clearer error message when URL generation fails because a source
  object is virtual (does not have a path).
- Empty text is now still valid markdown.
- Lektor clean now loads the plugins as well.
- Basic support for type customization.
- Fields that are absent in a content file from an alternative are now pulled
  from the primary content file.
- Development server now resolves index.html for assets as well.
- Markdown processing now correctly adjusts links relative to where the
  rendered output is rendered.
- Added Dutch translations.
- Added Record.get_siblings()
- Added various utilties: build_url, join_path, parse_path
- Added support for virtual paths and made pagination work with it.
- Added support for Query.distinct
- Add support for pagination url resolving on root URL.
- Server information can now also contain extra key/value pairs that
  can be used by publishers to affect the processing.
- The thumbnails will now always have the correct width and height set
  as an attribute.
- added datetime type
- added support for the process_image utility functions so that plugins
  can use it directly.
- added support for included_assets and excluded_assets in the project file.
- added Spanish translations.
- added Japanese translations.
- added support for discovering existing alts of sources.
- added support for image cropping.
- added preliminary support for publishing on windows.
- children and attachments can now have a hidden flag configured explicitly.
  Attachments will also no longer inherit the hidden flag of the parent
  record as that is not a sensible default.
- changed internal sqlite consistency mode to improve performance on HDDs.
- allow SVG files to be treated as images. This is something that does not
  work in all situations yet (in particular thumbnailing does not actually
  do anything for those)

## 1.2.1

Released on 3rd of February 2016

- Bugfix release primarily for OS X which fixes a code signing issue.

## 1.2

Released on 1st of February 2016

- Fixed an error that caused unicode characters in the project
  name to be mishandled in the quickstart.
- Do not create empty folders when the quickstart skips over files.
- Empty values for the slug field now pull in the default.
- Corrected a bug in hashing in the FTP publisher that could cause
  files to not upload correctly.
- Improved error message for when imagemagick cannot be found.
- Fixed scrolling in the admin for firefox and some other browsers.
- Fixed a problem with deleting large projects due to sqlite limitations.
- Fixed admin preview of root page in firefox.
- Changed FTPS data channel to use TLS.

## 1.1

Released on 27th of December 2015

- Fixed a bug where resolving URL paths outside of alts did not
  fall back to asset resolving.
- verbose mode now correctly displays traceback of build failures.
- Fixed a bug that caused build failures not to be remembered.
- Fixed a bad EXIF attribute (longitude was misspelt)
- Use requests for URL fetching instead of urllib. This should fix
  some SSL errors on some Python versions.
- Parent of page now correctly resolves to the right alt.
- Publish from a temporary folder on the same device which solves
  problems on machines with `/tmp` on a different drive.

## 1.0

Released on 21st of December 2015

- Improved ghpages and rsync deployments.
- Implemented options for default URL styles.
- All artifacts now depend on the project file.
- Fixed an issue with renames from tempfile in the quickstart.

## 0.96

Initial test release. Release date 19th of December 2015<|MERGE_RESOLUTION|>--- conflicted
+++ resolved
@@ -5,6 +5,11 @@
 ## 3.3.2 (unreleased)
 
 ### Bugs
+
+#### Admin API
+
+- Fix a bug in `make_editor_session` when editing non-existant pages
+  with a non-primary alt. [#964]
 
 #### Admin UI
 
@@ -13,6 +18,7 @@
   and issues when page ids include colons ([#610][]).
 
 [#610]: https://github.com/lektor/lektor/issues/610
+[#964]: https://github.com/lektor/lektor/pull/964
 [#975]: https://github.com/lektor/lektor/issues/975
 [#976]: https://github.com/lektor/lektor/pull/976
 
@@ -23,15 +29,6 @@
 - Fixed an import cycle which caused in `ImportError` if
   `lektor.types` was imported before `lektor.environemnt`. [#974][]
 
-<<<<<<< HEAD
-#### Admin API
-
-- Fix a bug in `make_editor_session` which was incorrectly causing
-  `EditorSession.exists` to be set to `True` in the case that the
-  neither data for the specified alt nor the fallback data exist. [#964]
-
-#### CI Tests
-=======
 #### Deprecations
 
 - Disuse deprecated `Thread.setDaemon()`. [#979][]
@@ -43,7 +40,6 @@
 - Fix admin GUI layout on mobile devices. [#981][]
 
 #### Tests
->>>>>>> 6469b94a
 
 - Increased timeout in `test_watcher.IterateInThread` to prevent
   random spurious failures during CI testing.
@@ -60,12 +56,8 @@
 - Finish adding types for all API endpoints. [#980][]
 - Remove disused event-source polyfill.
 
-<<<<<<< HEAD
-[#964]: https://github.com/lektor/lektor/pull/964
-=======
 [#640]: https://github.com/lektor/lektor/issues/640
 [#968]: https://github.com/lektor/lektor/issues/968
->>>>>>> 6469b94a
 [#974]: https://github.com/lektor/lektor/pull/974
 [#977]: https://github.com/lektor/lektor/pull/977
 [#979]: https://github.com/lektor/lektor/pull/979

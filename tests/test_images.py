import io
import os
from datetime import datetime
from hashlib import md5

import pytest

from lektor._compat import iteritems
<<<<<<< HEAD
from lektor.imagetools import get_image_info, compute_dimensions
=======
from lektor.imagetools import get_image_info
>>>>>>> 8f5676bf


def almost_equal(a, b, e=0.00001):
    return abs(a - b) < e


@pytest.fixture(scope='function')
def make_svg():

    def _make_svg(size_unit=None, with_declaration=True, w=100, h=100):
        emotional_face = """<svg xmlns="http://www.w3.org/2000/svg" \
height="{h}{unit}" width="{w}{unit}">
    <circle cx="50" cy="50" r="50" fill="lightgrey"/>
    <circle cx="30" cy="30" r="10" fill="black"/>
    <circle cx="60" cy="30" r="10" fill="black"/>
    <path stroke="black" d="M30 70 l30 0" stroke-width="5"/>
 </svg>""" \
        .format(unit=size_unit or '', w=w, h=h) \
        .encode('utf-8')

        if with_declaration:
            xml_declaration = b'<?xml version="1.0" standalone="yes"?>'
            svg = xml_declaration + emotional_face
        else:
            svg = emotional_face

        return io.BytesIO(svg)

    return _make_svg


def test_exif(pad):
    image = pad.root.attachments.images.get('test.jpg')
    assert image is not None

    assert image.exif

    assert almost_equal(image.exif.altitude, 779.0293)
    assert almost_equal(image.exif.aperture, 2.275)
    assert image.exif.artist is None
    assert image.exif.camera == 'Apple iPhone 6'
    assert image.exif.camera_make == 'Apple'
    assert image.exif.camera_model == 'iPhone 6'
    assert image.exif.copyright is None
    assert image.exif.created_at == datetime(2015, 12, 6, 11, 37, 38)
    assert image.exif.exposure_time == '1/33'
    assert image.exif.f == u'\u0192/2.2'
    assert almost_equal(image.exif.f_num, 2.2)
    assert image.exif.flash_info == 'Flash did not fire, compulsory flash mode'
    assert image.exif.focal_length == '4.2mm'
    assert image.exif.focal_length_35mm == '29mm'
    assert image.exif.iso == 160
    assert almost_equal(image.exif.latitude, 46.6338333)
    assert image.exif.lens == 'Apple iPhone 6 back camera 4.15mm f/2.2'
    assert image.exif.lens_make == 'Apple'
    assert image.exif.lens_model == 'iPhone 6 back camera 4.15mm f/2.2'
    assert almost_equal(image.exif.longitude, 13.4048333)
    assert image.exif.location == (image.exif.latitude, image.exif.longitude)
    assert image.exif.shutter_speed == '1/33'

    assert image.exif.documentname == 'testName'
    assert image.exif.description == 'testDescription'
    assert image.exif.is_rotated

    assert isinstance(image.exif.to_dict(), dict)

    for key, value in iteritems(image.exif.to_dict()):
        assert getattr(image.exif, key) == value


def test_image_attributes(pad):
    for img in (
        'test.jpg', # base image, exif-rotated
        'test-sof-last.jpg', # same image but with SOF marker last
        'test-progressive.jpg', # with progressive encoding, rotated in place
    ):
        image = pad.root.attachments.images.get(img)
        assert image is not None

        assert image.width == 384
        assert image.height == 512
        assert image.format == 'jpeg'


<<<<<<< HEAD
_SIMILAR_THUMBNAILS = {
    # original dimensions = 384 x 512
    'test@192.jpg': (192, 256),
    'test@x256.jpg': (192, 256),
    'test@256x256.jpg': (192, 256),
}
_DIFFERING_THUMBNAILS = {
    'test@300x100_crop.jpg': (300, 100),
    'test@300x100_stretch.jpg': (300, 100),
}
_THUMBNAILS = _SIMILAR_THUMBNAILS.copy()
_THUMBNAILS.update(_DIFFERING_THUMBNAILS)


def test_thumbnail_dimensions_reported(builder):
=======
def test_image_info_svg_declaration(make_svg):
    w, h = 100, 100
    svg_with_xml_decl = make_svg(with_declaration=True, h=h, w=w)
    svg_no_xml_decl = make_svg(with_declaration=False, h=h, w=w)
    info_svg_no_xml_decl = get_image_info(svg_no_xml_decl)
    info_svg_with_xml_decl = get_image_info(svg_with_xml_decl)

    expected = 'svg', w, h
    assert info_svg_with_xml_decl == expected
    assert info_svg_no_xml_decl == expected


def test_image_info_svg_length(make_svg):
    w, h = 100, 100
    svg_with_unit_px = make_svg(size_unit='px', w=w, h=h)
    svg_no_unit = make_svg(size_unit=None, w=w, h=h)
    info_with_unit_px = get_image_info(svg_with_unit_px)
    info_no_unit = get_image_info(svg_no_unit)

    expected = 'svg', 100, 100
    assert info_with_unit_px == expected
    assert info_no_unit == expected


def test_thumbnail_height(builder):
>>>>>>> 8f5676bf
    builder.build_all()
    with open(os.path.join(builder.destination_path, 'index.html')) as f:
        html = f.read()

    for t, (w, h) in _THUMBNAILS.items():
        assert '<img src="./%s" width="%s" height="%s">' % (t, w, h) in html


def test_thumbnail_dimensions_real(builder):
    builder.build_all()
    for t, dimensions in _THUMBNAILS.items():
        image_file = os.path.join(builder.destination_path, t)
        with open(image_file, 'rb') as f:
            _format, width, height = get_image_info(f)
            assert (width, height) == dimensions


def test_thumbnails_similar(builder):
    builder.build_all()
    hashes = []
    for t in _SIMILAR_THUMBNAILS:
        image_file = os.path.join(builder.destination_path, t)
        with open(image_file, 'rb') as f:
            hashes.append(
                md5(f.read()).hexdigest()
            )
    for i in range(1, len(hashes)):
        assert hashes[i] == hashes[0]


def test_thumbnails_differing(builder):
    builder.build_all()
    hashes = []
    for t in _DIFFERING_THUMBNAILS:
        image_file = os.path.join(builder.destination_path, t)
        with open(image_file, 'rb') as f:
            hashes.append(
                md5(f.read()).hexdigest()
            )
    for i in range(1, len(hashes)):
        assert hashes[i] != hashes[0]


def test_thumbnail_quality(builder):
    builder.build_all()
    image_file = os.path.join(builder.destination_path, 'test@192x256_q20.jpg')
    # See if the image file with said quality suffix exists
    assert os.path.isfile(image_file)

    image_size = os.path.getsize(image_file)
    # And the filesize is less than 9200 bytes
    assert image_size < 9200


def test_large_thumbnail_returns_original(builder):
    builder.build_all()
    with open(os.path.join(builder.destination_path, 'index.html')) as f:
        html = f.read()

    assert '<img alt="original" src="./test.jpg" width="384" height="512">' in html


def test_dimensions():
    # landscape
    w, h = 100, 50
    assert compute_dimensions(50, 50, w, h) == (50, 25)
    assert compute_dimensions(100, 20, w, h) == (40, 20)
    assert compute_dimensions(200, 200, w, h) == (200, 100)
    assert compute_dimensions(500, 200, w, h) == (400, 200)
    # test missing dimension
    assert compute_dimensions(50, None, w, h) == (50, 25)
    assert compute_dimensions(None, 20, w, h) == (40, 20)
    assert compute_dimensions(200, None, w, h) == (200, 100)
    assert compute_dimensions(None, 200, w, h) == (400, 200)
    # test that rounding is half-up
    assert compute_dimensions(49, None, w, h) == (49, 25)
    assert compute_dimensions(51, None, w, h) == (51, 26)

    # portrait
    w, h = 50, 100
    assert compute_dimensions(50, 50, w, h) == (25, 50)
    assert compute_dimensions(20, 100, w, h) == (20, 40)
    assert compute_dimensions(200, 200, w, h) == (100, 200)
    assert compute_dimensions(200, 500, w, h) == (200, 400)
    #
    assert compute_dimensions(None, 50, w, h) == (25, 50)
    assert compute_dimensions(20, None, w, h) == (20, 40)
    assert compute_dimensions(None, 200, w, h) == (100, 200)
    assert compute_dimensions(200, None, w, h) == (200, 400)
    #
    assert compute_dimensions(None, 49, w, h) == (25, 49)
    assert compute_dimensions(None, 51, w, h) == (26, 51)<|MERGE_RESOLUTION|>--- conflicted
+++ resolved
@@ -6,11 +6,7 @@
 import pytest
 
 from lektor._compat import iteritems
-<<<<<<< HEAD
 from lektor.imagetools import get_image_info, compute_dimensions
-=======
-from lektor.imagetools import get_image_info
->>>>>>> 8f5676bf
 
 
 def almost_equal(a, b, e=0.00001):
@@ -95,7 +91,30 @@
         assert image.format == 'jpeg'
 
 
-<<<<<<< HEAD
+def test_image_info_svg_declaration(make_svg):
+    w, h = 100, 100
+    svg_with_xml_decl = make_svg(with_declaration=True, h=h, w=w)
+    svg_no_xml_decl = make_svg(with_declaration=False, h=h, w=w)
+    info_svg_no_xml_decl = get_image_info(svg_no_xml_decl)
+    info_svg_with_xml_decl = get_image_info(svg_with_xml_decl)
+
+    expected = 'svg', w, h
+    assert info_svg_with_xml_decl == expected
+    assert info_svg_no_xml_decl == expected
+
+
+def test_image_info_svg_length(make_svg):
+    w, h = 100, 100
+    svg_with_unit_px = make_svg(size_unit='px', w=w, h=h)
+    svg_no_unit = make_svg(size_unit=None, w=w, h=h)
+    info_with_unit_px = get_image_info(svg_with_unit_px)
+    info_no_unit = get_image_info(svg_no_unit)
+
+    expected = 'svg', 100, 100
+    assert info_with_unit_px == expected
+    assert info_no_unit == expected
+
+
 _SIMILAR_THUMBNAILS = {
     # original dimensions = 384 x 512
     'test@192.jpg': (192, 256),
@@ -111,33 +130,6 @@
 
 
 def test_thumbnail_dimensions_reported(builder):
-=======
-def test_image_info_svg_declaration(make_svg):
-    w, h = 100, 100
-    svg_with_xml_decl = make_svg(with_declaration=True, h=h, w=w)
-    svg_no_xml_decl = make_svg(with_declaration=False, h=h, w=w)
-    info_svg_no_xml_decl = get_image_info(svg_no_xml_decl)
-    info_svg_with_xml_decl = get_image_info(svg_with_xml_decl)
-
-    expected = 'svg', w, h
-    assert info_svg_with_xml_decl == expected
-    assert info_svg_no_xml_decl == expected
-
-
-def test_image_info_svg_length(make_svg):
-    w, h = 100, 100
-    svg_with_unit_px = make_svg(size_unit='px', w=w, h=h)
-    svg_no_unit = make_svg(size_unit=None, w=w, h=h)
-    info_with_unit_px = get_image_info(svg_with_unit_px)
-    info_no_unit = get_image_info(svg_no_unit)
-
-    expected = 'svg', 100, 100
-    assert info_with_unit_px == expected
-    assert info_no_unit == expected
-
-
-def test_thumbnail_height(builder):
->>>>>>> 8f5676bf
     builder.build_all()
     with open(os.path.join(builder.destination_path, 'index.html')) as f:
         html = f.read()

import os
import re
import shutil
import subprocess
import tempfile
import uuid
from contextlib import contextmanager
from datetime import datetime
from functools import partial

import click
from jinja2 import Environment, PackageLoader

from lektor.utils import fs_enc, slugify
from lektor._compat import text_type


_var_re = re.compile(r'@([^@]+)@')


class Generator(object):

    def __init__(self, base):
        self.question = 0
        self.jinja_env = Environment(
            loader=PackageLoader('lektor', 'quickstart-templates/%s' % base),
            line_statement_prefix='%%',
            line_comment_prefix='##',
            variable_start_string='${',
            variable_end_string='}',
            block_start_string='<%',
            block_end_string='%>',
            comment_start_string='/**',
            comment_end_string='**/',
        )
        self.options = {}
        # term width in [1, 78]
        self.term_width = min(max(click.get_terminal_size()[0], 1), 78)
        self.e = click.secho
        self.w = partial(click.wrap_text, width=self.term_width)

    def abort(self, message):
        click.echo('Error: %s' % message, err=True)
        raise click.Abort()

    def prompt(self, text, default=None, info=None):
        self.question += 1
        self.e('')
        self.e('Step %d:' % self.question, fg='yellow')
        if info is not None:
            self.e(click.wrap_text(info, self.term_width, '| ', '| '))
        text = '> ' + click.style(text, fg='green')

        if default is True or default is False:
            return click.confirm(text, default=default)
        return click.prompt(text, default=default, show_default=True)
<<<<<<< HEAD

=======
>>>>>>> 27480a61

    def title(self, title):
        self.e(title, fg='cyan')
        self.e('=' * len(title), fg='cyan')
        self.e('')

    def text(self, text):
        self.e(self.w(text))

    def confirm(self, prompt):
        self.e('')
        click.confirm(prompt, default=True, abort=True, prompt_suffix=' ')

    @contextmanager
    def make_target_directory(self, path):
        here = os.path.abspath(os.getcwd())
        path = os.path.abspath(path)
        if here != path:
            try:
                os.makedirs(path)
            except OSError as e:
                self.abort('Could not create target folder: %s' % e)

        if os.path.isdir(path):
            try:
                if len(os.listdir(path)) != 0:
                    raise OSError('Directory not empty')
            except OSError as e:
                self.abort('Bad target folder: %s' % e)

        scratch = os.path.join(tempfile.gettempdir(), uuid.uuid4().hex)
        os.makedirs(scratch)
        try:
            yield scratch
        except:
            shutil.rmtree(scratch)
            raise
        else:
            # Use shutil.move here in case we move across a file system
            # boundary.
            for filename in os.listdir(scratch):
                if not isinstance(path, text_type):
                    filename = filename.decode(fs_enc)
                shutil.move(os.path.join(scratch, filename),
                            os.path.join(path, filename))
            os.rmdir(scratch)

    def expand_filename(self, base, ctx, template_filename):
        def _repl(match):
            return ctx[match.group(1)]
        return os.path.join(base, _var_re.sub(_repl, template_filename))[:-3]

    def run(self, ctx, path):
        with self.make_target_directory(path) as scratch:
            for template in self.jinja_env.list_templates():
                if not template.endswith('.in'):
                    continue
                fn = self.expand_filename(scratch, ctx, template)
                tmpl = self.jinja_env.get_template(template)
                rv = tmpl.render(ctx).strip('\r\n')
                if rv:
                    directory = os.path.dirname(fn)
                    try:
                        os.makedirs(directory)
                    except OSError:
                        pass
                    with open(fn, 'wb') as f:
                        f.write((rv + '\n').encode('utf-8'))


def get_default_author():
    import getpass

    if os.name == 'nt':
        user = getpass.getuser()
        if isinstance(user, text_type):
            return user
        return user.decode('mbcs')

    # we disable pylint, because there is no such
    # modules on windows & it's false positive
    import pwd  # pylint: disable=import-error
    ent = pwd.getpwuid(os.getuid())  # pylint: disable=no-member
    if ent and ent.pw_gecos:
        name = ent.pw_gecos
        if isinstance(name, text_type):
            return name
        return name.decode('utf-8', 'replace')

    name = getpass.getuser()
    if isinstance(name, text_type):
        return name
    return name.decode('utf-8', 'replace')


def get_default_author_email():
    try:
        value = subprocess.Popen(['git', 'config', 'user.email'],
                                 stdout=subprocess.PIPE,
                                 stderr=subprocess.PIPE).communicate()[0].strip()
        return value.decode('utf-8')
    except Exception:
        return None


def project_quickstart(defaults=None):
    if not defaults:
        defaults = {}

    g = Generator('project')

    g.title('Lektor Quickstart')
    g.text(
        'This wizard will generate a new basic project with some sensible '
        'defaults for getting started quickly.  We just need to go through '
        'a few questions so that the project is set up correctly for you.'
    )

    name = defaults.get('name')
    if name is None:
        name = g.prompt('Project Name', None,
            'A project needs a name.  The name is primarily used for the admin '
            'UI and some other places to refer to your project to not get '
            'confused if multiple projects exist.  You can change this at '
            'any later point.')

    author_name = g.prompt('Author Name', get_default_author(),
        'Your name.  This is used in a few places in the default template '
        'to refer to in the default copyright messages.')

    path = defaults.get('path')
    if path is None:
        here = os.path.abspath(os.getcwd())
        default_project_path = None
        try:
            if len(os.listdir(here)) == []:
                default_project_path = here
        except OSError:
            pass
        if default_project_path is None:
            default_project_path = os.path.join(os.getcwd(), name)
        path = g.prompt('Project Path', default_project_path,
            'This is the path where the project will be located.  You can '
            'move a project around later if you do not like the path.  If '
            'you provide a relative path it will be relative to the working '
            'directory.')
        path = os.path.expanduser(path)

    with_blog = g.prompt('Add Basic Blog', True,
        'Do you want to generate a basic blog module?  If you enable this '
        'the models for a very basic blog will be generated.')

    g.confirm('That\'s all. Create project?')

    g.run({
        'project_name': name,
        'project_slug': slugify(name),
        'project_path': path,
        'with_blog': with_blog,
        'this_year': datetime.utcnow().year,
        'today': datetime.utcnow().strftime('%Y-%m-%d'),
        'author_name': author_name,
    }, path)


def plugin_quickstart(defaults=None, project=None):
    if defaults is None:
        defaults = {}

    g = Generator('plugin')

    plugin_name = defaults.get('plugin_name')
    if plugin_name is None:
        plugin_name = g.prompt('Plugin Name', default=None,
            info='This is the human readable name for this plugin')

    plugin_id = plugin_name.lower()  # pylint: disable=no-member
    if plugin_id.startswith('lektor'):
        plugin_id = plugin_id[6:]
    if plugin_id.endswith('plugin'):
        plugin_id = plugin_id[:-6]
    plugin_id = slugify(plugin_id)

    path = defaults.get('path')
    if path is None:
        if project is not None:
            default_path = os.path.join(project.tree, 'packages',
                                        plugin_id)
        else:
            if len(os.listdir('.')) == 0:
                default_path = os.getcwd()
            else:
                default_path = os.path.join(os.getcwd(), plugin_id)
        path = g.prompt('Plugin Path', default_path,
            'The place where you want to initialize the plugin')

    author_name = g.prompt('Author Name', get_default_author(),
        'Your name as it will be embedded in the plugin metadata.')

    author_email = g.prompt('Author E-Mail', get_default_author_email(),
        'Your e-mail address for the plugin info.')

    g.confirm('Create Plugin?')

    g.run({
        'plugin_name': plugin_name,
        'plugin_id': plugin_id,
        'plugin_class': plugin_id.title().replace('-', '') + 'Plugin',
        'plugin_module': 'lektor_' + plugin_id.replace('-', '_'),
        'author_name': author_name,
        'author_email': author_email,
    }, path)<|MERGE_RESOLUTION|>--- conflicted
+++ resolved
@@ -54,10 +54,6 @@
         if default is True or default is False:
             return click.confirm(text, default=default)
         return click.prompt(text, default=default, show_default=True)
-<<<<<<< HEAD
-
-=======
->>>>>>> 27480a61
 
     def title(self, title):
         self.e(title, fg='cyan')

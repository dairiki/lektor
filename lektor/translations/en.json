{
  "RETURN_TO_WEBSITE": "Return to Website",
  "UNLOAD_ACTIVE_TAB": "You have unsaved information, are you sure you want to leave this page?",
  "EDIT_METADATA": "Edit Metadata",
  "EDIT": "Edit",
  "DELETE": "Delete",
  "PREVIEW": "Preview",
  "ALTS": "Alternatives",
  "PRIMARY_ALT": "Primary",
  "PRIMARY_OVERLAY": "Overlaid",
  "ADD_CHILD_PAGE": "Add Page",
  "ADD_ATTACHMENT": "Add Attachment",
  "ATTACHMENT_ACTIONS": "Attachment Actions",
  "PAGE_ACTIONS": "Page Actions",
  "NO_CHILD_PAGES": "No Subpages",
  "CHILD_PAGES": "Subpages",
  "NO_ATTACHMENTS": "No attachments",
  "ATTACHMENTS": "Attachments",
  "ADD_ATTACHMENT_TO": "Add Attachment to “%s”",
  "ADD_ATTACHMENT_NOTE": "You can upload a new attachment here.",
  "UPLOAD": "Upload",
  "PROGRESS": "Progress",
  "ERROR_PREFIX": "Error: ",
  "ERROR_NO_ID_PROVIDED": "No ID provided.",
  "ERROR_PAGE_ID_DUPLICATE": "A page with this ID (%s) exists already.",
  "ERROR_INVALID_ID": "Invalid ID",
  "ERROR_INVALID_DATE": "Invalid date",
  "ERROR_INVALID_NUMBER": "Not a valid number",
  "ERROR_INVALID_URL": "Not a valid URL",
  "ERROR": "Error",
  "ERROR_OCURRED": "An Error ocurred",
  "ERROR_REQUEST_FAILED": "Could not send command to server.  Maybe the server was stopped or is unresponsive?",
  "ERROR_SERVER_UNAVAILABLE": "Server Unavailable",
  "ERROR_SERVER_UNAVAILABLE_MESSAGE": "The server is not responding.  Either it was stopped or a critical error made it not operable and it needs to be restarted.",
  "MODEL": "Model",
  "ADD_CHILD_PAGE_TO": "Add Subpage to “%s”",
  "ADD_CHILD_PAGE_NOTE": "You can add a new subpage to the page here.  Note that the model or ID cannot be easily changed afterwards.",
  "CREATE_CHILD_PAGE": "Add Child Page",
  "DELETE_ATTACHMENT_PROMPT": "Do you really want to delete this attachment?",
  "DELETE_ATTACHMENT_ALT_PROMPT": "Do you really want to delete the metadata of this attachment alternative?",
  "DELETE_PAGE_PROMPT": "Do you really want to delete this page?",
  "DELETE_PAGE_ALT_PROMPT": "Do you really want to delete this alternative?",
  "DELETE_PAGE_CHILDREN_WARNING": "This will also delete the child subpages of this page.",
  "DELETE_RECORD": "Delete “%s”",
  "DELETE_ALL_PAGE_ALTS": "Also delete all alternatives and attached files.",
  "DELETE_ALL_ATTACHMENT_ALTS": "Delete all alternatives and the attached file.",
  "DELETE_ONLY_PRIMARY_PAGE_ALT": "Delete only the primary record.  Attachments, alternatives and subpages will not be deleted.",
  "DELETE_ONLY_PRIMARY_ATTACHMENT_ALT": "Only delete the Metadata of the primary record.",
  "DELETE_PRIMARY_ALT_INFO": "Because this record is a primary alternative it can be deleted separately or together with all other contents.",
  "CHILD_PAGES_TO_BE_DELETED": "Subpages that will be deleted:",
  "ALTS_TO_BE_DELETED": "Alternatives that will be deleted:",
  "ATTACHMENTS_TO_BE_DELETED": "Attachments that will be deleted:",
  "YES_DELETE": "Yes, delete",
  "NO_CANCEL": "No, cancel",
  "SYSTEM_FIELDS": "System Fields",
  "EDIT_ATTACHMENT_METADATA_OF": "Edit Metadata of Attachment “%s”",
  "EDIT_PAGE_NAME": "Edit “%s”",
  "SAVE_CHANGES": "Save Changes",
  "BROWSE_FS": "Browse in Filesystem",
  "BROWSE_FS_MAC": "Reveal in Finder",
  "BROWSE_FS_WINDOWS": "Open in Explorer",
  "ERROR_CANNOT_BROWSE_FS": "Error: File does not exist yet.",
  "REMOVE_FLOWBLOCK_PROMPT": "Do you really want to remove this block?",
  "ADD_FLOWBLOCK": "Add Block",
  "INVALID_INPUT": "Invalid Input",
  "UP": "Up",
  "DOWN": "Down",
  "REMOVE": "Remove",
  "ID": "ID",
  "CLOSE": "Close",
  "CANCEL": "Cancel",
  "BACK_TO_OVERVIEW": "Back to Overview",
  "PUBLISH": "Publish",
  "PUBLISH_NOTE": "From here you can publish the current version of the website.",
  "PUBLISH_SERVER": "Target Server",
  "CURRENTLY_PUBLISHING": "Publishing …",
  "STATE": "Status",
  "PUBLISH_DONE": "Published",
  "PUBLISH_STATE_BUILDING": "Changes are being built ...",
  "PUBLISH_STATE_PUBLISH": "Changes are being published ...",
  "PUBLISH_STATE_DONE": "Publishing done.",
  "FIND_FILES": "Find Files",
  "FIND_FILES_PLACEHOLDER": "Enter page name ...",
  "ATTACHMENT_TYPE": "Attachment type",
  "URL_SLUG": "URL slug",
  "TEMPLATE": "Template",
  "HIDE_PAGE": "Hide page",
  "HIDE_PAGE_EXPLANATION": "Should this page be hidden?",
  "PAGE_IS_DISCOVERABLE": "Page is discoverable",
  "PAGE_IS_DISCOVERABLE_EXPLANATION": "If this is enabled the page can be discovered, otherwise the URL has to be known.",
  "REFRESH_BUILD": "Refresh Build",
  "REFRESH_BUILD_NOTE": "This deletes all cached build results which triggers a rebuilt from scratch.  This is useful in certain situations where sync errors or mistakes in templates caused corrupted output.",
  "CURRENTLY_REFRESHING_BUILD": "Currently refreshing build ...",
  "REFRESHING_BUILD_DONE": "Done refreshing build!",
  "FAILED_TO_LAUNCH_LEKTOR": "Failed to launch Lektor.",
  "PROJECT": "Project",
  "CLOSE_PROJECT": "Close Project",
  "OPEN_PROJECT": "Open Project",
  "BROWSE_WEBSITE": "Browse Website",
  "VIEW_ADMIN_PANEL": "View Admin Panel",
  "QUIT": "Quit",
  "FAILED_TO_LOAD_PROJECT": "Failed to load the project :(",
  "LOADING_PROJECT": "Loading project ...",
  "INITIALIZING_LEKTOR": "Initializing Lektor ...",
  "QUIT_LEKTOR": "Quit Lektor",
  "FILE": "File",
  "UNDO": "Undo",
  "REDO": "Redo",
  "CUT": "Cut",
  "COPY": "Copy",
  "PASTE": "Paste",
  "SELECT_ALL": "Select All",
  "HELP": "Help",
  "VISIT_WEBSITE": "Visit Website",
  "INSTALL_SHELL_COMMAND": "Install Shell Command",
  "INSTALL_SHELL_COMMAND_QUESTION": "Do you want to install the 'lektor' shell command? This requires admin rights.",
  "FAILED_TO_INSTALL_SHELL_COMMANDS": "Failed to install shell commands.",
  "INSTALL_SHELL_COMMAND_SUCCESS": "Shell command was successfully installed.",
  "OPERATION_SUCCESS": "Success",
  "YES": "Yes",
  "NO": "No",
  "OK": "OK",
  "FAILED_TO_OPEN_CONTENT_FILE": "Failed to open content file",
  "OPEN_OTHER_PROJECT": "Open other Project",
  "OPEN_OTHER_PROJECT_QUESTION": "Opening this file requires opening another project (%s). The current project will be closed. Do you want to continue?",
  "COLLAPSE": "Collapse",
  "EXPAND": "Expand",
<<<<<<< HEAD
  "AUTOSIZE_TEXTAREA": "Autosize textarea",
  "SHRINK_TEXTAREA": "Shrink textarea"
=======
   "TRISTATE_CHECKBOX_TOOLTIP": "Tri-state checkbox: use <del> or <backspace> to revert to unset"
>>>>>>> e48ac73e
}<|MERGE_RESOLUTION|>--- conflicted
+++ resolved
@@ -125,10 +125,7 @@
   "OPEN_OTHER_PROJECT_QUESTION": "Opening this file requires opening another project (%s). The current project will be closed. Do you want to continue?",
   "COLLAPSE": "Collapse",
   "EXPAND": "Expand",
-<<<<<<< HEAD
+  "TRISTATE_CHECKBOX_TOOLTIP": "Tri-state checkbox: use <del> or <backspace> to revert to unset",
   "AUTOSIZE_TEXTAREA": "Autosize textarea",
   "SHRINK_TEXTAREA": "Shrink textarea"
-=======
-   "TRISTATE_CHECKBOX_TOOLTIP": "Tri-state checkbox: use <del> or <backspace> to revert to unset"
->>>>>>> e48ac73e
 }
--- conflicted
+++ resolved
@@ -563,11 +563,7 @@
         rv = username
         if username and password:
             rv += ':' + password
-<<<<<<< HEAD
-        return rv.encode('utf-8') if rv else None
-=======
         return rv if rv else None
->>>>>>> 27480a61
 
     def update_git_config(self, repo, url, branch, credentials=None):
         ssh_command = None

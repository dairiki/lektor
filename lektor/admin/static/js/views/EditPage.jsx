import React from "react";
import { Prompt } from "react-router-dom";

import RecordComponent from "../components/RecordComponent";
import { apiRequest, loadData, isMetaKey } from "../utils";
import i18n from "../i18n";
import {
  getWidgetComponentWithFallback,
  FieldBox,
  FieldRows,
} from "../widgets";
import makeRichPromise from "../richPromise";

class EditPage extends RecordComponent {
  constructor(props) {
    super(props);

    this.state = {
      recordData: null,
      recordDataModel: null,
      recordInfo: null,
      hasPendingChanges: false,
    };
    this._onKeyPress = this._onKeyPress.bind(this);
    this.setFieldValue = this.setFieldValue.bind(this);
    this.form = React.createRef();
  }

  componentDidMount() {
    super.componentDidMount();
    this.syncEditor();
    window.addEventListener("keydown", this._onKeyPress);
  }

  componentDidUpdate(prevProps, prevState) {
    if (prevProps.match.params.path !== this.props.match.params.path) {
      this.syncEditor();
    }
  }

  componentWillUnmount() {
    window.removeEventListener("keydown", this._onKeyPress);
  }

  _onKeyPress(event) {
    // meta+s is open find files
    if (event.which === 83 && isMetaKey(event)) {
      event.preventDefault();
      const { current } = this.form;
      if (current && current.reportValidity()) {
        this.saveChanges();
      }
    }
  }

  isIllegalField(field) {
    switch (field.name) {
      case "_id":
      case "_path":
      case "_gid":
      case "_alt":
      case "_source_alt":
      case "_model":
      case "_attachment_for":
        return true;
      case "_attachment_type":
        return !this.state.recordInfo.is_attachment;
    }
    return false;
  }

  syncEditor() {
    loadData(
      "/rawrecord",
      {
        path: this.getRecordPath(),
        alt: this.getRecordAlt(),
      },
      null,
      makeRichPromise
    ).then((resp) => {
      // transform resp.data into actual data
      const recordData = {};
      resp.datamodel.fields.forEach((field) => {
        const widget = getWidgetComponentWithFallback(field.type);
        let value = resp.data[field.name];
        if (value !== undefined) {
          if (widget.deserializeValue) {
            value = widget.deserializeValue(value, field.type);
          }
          recordData[field.name] = value;
        }
      });
      this.setState({
        recordData,
        recordDataModel: resp.datamodel,
        recordInfo: resp.record_info,
        hasPendingChanges: false,
      });
    });
  }

<<<<<<< HEAD
  setFieldValue (field, value, uiChange) {
    const rd = { ...this.state.recordData, [field.name]: value || '' }
    this.setState({
      recordData: rd,
      hasPendingChanges: !uiChange // !undefined => true
    })
=======
  setFieldValue(field, value) {
    const rd = { ...this.state.recordData, [field.name]: value || "" };
    this.setState({
      recordData: rd,
      hasPendingChanges: true,
    });
>>>>>>> e6062a00
  }

  getValues() {
    const rv = {};
    this.state.recordDataModel.fields.forEach((field) => {
      if (this.isIllegalField(field)) {
        return;
      }

      let value = this.state.recordData[field.name];

      if (value !== undefined) {
        const Widget = getWidgetComponentWithFallback(field.type);
        if (Widget.serializeValue) {
          value = Widget.serializeValue(value, field.type);
        }
      } else {
        value = null;
      }

      rv[field.name] = value;
    });

    return rv;
  }

  saveChanges(event) {
    if (event) {
      event.preventDefault();
    }

    const path = this.getRecordPath();
    const alt = this.getRecordAlt();
    const newData = this.getValues();
    apiRequest(
      "/rawrecord",
      {
        json: { data: newData, path: path, alt: alt },
        // eslint-disable-next-line indent
        method: "PUT",
      },
      makeRichPromise
    ).then((resp) => {
      this.setState(
        {
          hasPendingChanges: false,
        },
        () => {
          this.transitionToAdminPage(".preview", {
            path: this.getUrlRecordPathWithAlt(path),
          });
        }
      );
    });
  }

  deleteRecord(event) {
    this.transitionToAdminPage(".delete", {
      path: this.getUrlRecordPathWithAlt(),
    });
  }

  getValueForField(widget, field) {
    let value = this.state.recordData[field.name];
    if (value === undefined) {
      value = "";
      if (widget.deserializeValue) {
        value = widget.deserializeValue(value, field.type);
      }
    }
    return value;
  }

  getPlaceholderForField(widget, field) {
    if (field.default !== null) {
      if (widget.deserializeValue) {
        return widget.deserializeValue(field.default, field.type);
      }
      return field.default;
    } else if (field.name === "_slug") {
      return this.state.recordInfo.slug_format;
    } else if (field.name === "_template") {
      return this.state.recordInfo.default_template;
    } else if (field.name === "_attachment_type") {
      return this.state.recordInfo.implied_attachment_type;
    }
    return null;
  }

  renderFormField(field) {
    const widget = getWidgetComponentWithFallback(field.type);
    return (
      <FieldBox
        key={field.name}
        value={this.getValueForField(widget, field)}
        placeholder={this.getPlaceholderForField(widget, field)}
        field={field}
        setFieldValue={this.setFieldValue}
        disabled={
          !(
            field.alts_enabled == null ||
            field.alts_enabled ^ (this.state.recordInfo.alt === "_primary")
          )
        }
      />
    );
  }

  render() {
    // we have not loaded anything yet.
    if (this.state.recordInfo === null) {
      return null;
    }

    const deleteButton = this.state.recordInfo.can_be_deleted ? (
      <button
        type="button"
        className="btn btn-default"
        onClick={this.deleteRecord.bind(this)}
      >
        {i18n.trans("DELETE")}
      </button>
    ) : null;

    const title = this.state.recordInfo.is_attachment
      ? i18n.trans("EDIT_ATTACHMENT_METADATA_OF")
      : i18n.trans("EDIT_PAGE_NAME");

    const label = this.state.recordInfo.label_i18n
      ? i18n.trans(this.state.recordInfo.label_i18n)
      : this.state.recordInfo.label;

    const fields = this.state.recordDataModel.fields.filter(
      (f) => !this.isIllegalField(f)
    );
    return (
      <div className="edit-area">
        {this.state.hasPendingChanges && (
          <Prompt message={() => i18n.trans("UNLOAD_ACTIVE_TAB")} />
        )}
        <h2>{title.replace("%s", label)}</h2>
        <form ref={this.form} onSubmit={this.saveChanges.bind(this)}>
          <FieldRows
            fields={fields}
            renderFunc={this.renderFormField.bind(this)}
          />
          <div className="actions">
            <button type="submit" className="btn btn-primary">
              {i18n.trans("SAVE_CHANGES")}
            </button>
            {deleteButton}
          </div>
        </form>
      </div>
    );
  }
}

export default EditPage;<|MERGE_RESOLUTION|>--- conflicted
+++ resolved
@@ -100,21 +100,12 @@
     });
   }
 
-<<<<<<< HEAD
-  setFieldValue (field, value, uiChange) {
-    const rd = { ...this.state.recordData, [field.name]: value || '' }
-    this.setState({
-      recordData: rd,
-      hasPendingChanges: !uiChange // !undefined => true
-    })
-=======
-  setFieldValue(field, value) {
+  setFieldValue(field, value, uiChange) {
     const rd = { ...this.state.recordData, [field.name]: value || "" };
     this.setState({
       recordData: rd,
-      hasPendingChanges: true,
-    });
->>>>>>> e6062a00
+      hasPendingChanges: !uiChange, // !undefined => true
+    });
   }
 
   getValues() {
